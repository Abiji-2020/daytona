/*
 * Copyright 2025 Daytona Platforms Inc.
 * SPDX-License-Identifier: AGPL-3.0
 */

import {
  ColumnDef,
  flexRender,
  getCoreRowModel,
  getSortedRowModel,
  useReactTable,
  SortingState,
} from '@tanstack/react-table'
import { ImageDto, ImageState, OrganizationRolePermissionsEnum } from '@daytonaio/api-client'
import { useMemo, useState } from 'react'
import { Button } from './ui/button'
import { Table, TableHeader, TableRow, TableHead, TableBody, TableCell } from './ui/table'
import { Checkbox } from './ui/checkbox'
import { Pagination } from './Pagination'
import { TooltipProvider, Tooltip, TooltipContent, TooltipTrigger } from './ui/tooltip'
import { DebouncedInput } from './DebouncedInput'
import { AlertTriangle, ArrowDown, ArrowUp, ArrowUpDown, CheckCircle, MoreHorizontal, Timer } from 'lucide-react'
import {
  DropdownMenu,
  DropdownMenuContent,
  DropdownMenuItem,
  DropdownMenuSeparator,
  DropdownMenuTrigger,
} from './ui/dropdown-menu'
import { Popover, PopoverContent, PopoverTrigger } from './ui/popover'
import { useSelectedOrganization } from '@/hooks/useSelectedOrganization'
import { getRelativeTimeString } from '@/lib/utils'

interface ImageTableProps {
  data: ImageDto[]
  loading: boolean
  loadingImages: Record<string, boolean>
  onDelete: (image: ImageDto) => void
  onBulkDelete: (ids: string[]) => void
  onToggleEnabled: (image: ImageDto, enabled: boolean) => void
  pagination: {
    pageIndex: number
    pageSize: number
  }
  pageCount: number
  onPaginationChange: (pagination: { pageIndex: number; pageSize: number }) => void
}

export function ImageTable({
  data,
  loading,
  loadingImages,
  onDelete,
  onBulkDelete,
  onToggleEnabled,
  pagination,
  pageCount,
  onPaginationChange,
}: ImageTableProps) {
  const { authenticatedUserHasPermission } = useSelectedOrganization()

  const writePermitted = useMemo(
    () => authenticatedUserHasPermission(OrganizationRolePermissionsEnum.WRITE_IMAGES),
    [authenticatedUserHasPermission],
  )
  const deletePermitted = useMemo(
    () => authenticatedUserHasPermission(OrganizationRolePermissionsEnum.DELETE_IMAGES),
    [authenticatedUserHasPermission],
  )

  const [sorting, setSorting] = useState<SortingState>([])
  const [filterValue, setFilterValue] = useState<string | number>('')
  const [bulkDeleteDialog, setBulkDeleteDialog] = useState(false)

  const columns = useMemo(
    () => getColumns({ onDelete, onToggleEnabled, loadingImages, writePermitted, deletePermitted }),
    [onDelete, onToggleEnabled, loadingImages, writePermitted, deletePermitted],
  )

  const table = useReactTable({
    data,
    columns,
    getCoreRowModel: getCoreRowModel(),

    onSortingChange: setSorting,
    getSortedRowModel: getSortedRowModel(),
    manualPagination: true,
    pageCount: pageCount || 1,
    onPaginationChange: pagination
      ? (updater) => {
          const newPagination = typeof updater === 'function' ? updater(table.getState().pagination) : updater
          onPaginationChange(newPagination)
        }
      : undefined,
    state: {
      sorting,
      pagination: {
        pageIndex: pagination?.pageIndex || 0,
        pageSize: pagination?.pageSize || 10,
      },
    },

    getRowId: (row) => row.id,
  })

  const selectedIds = table.getSelectedRowModel().rows.map((r) => r.original.id)

  return (
    <div>
      <div className="flex items-center mb-4">
        <DebouncedInput
          value={filterValue}
          onChange={setFilterValue}
          placeholder="Search images..."
          className="max-w-sm mr-4"
        />
      </div>

      <div className="rounded-md border">
        <Table>
          <TableHeader>
            {table.getHeaderGroups().map((headerGroup) => (
              <TableRow key={headerGroup.id}>
                {headerGroup.headers.map((header) => (
                  <TableHead key={header.id}>
                    {header.isPlaceholder ? null : flexRender(header.column.columnDef.header, header.getContext())}
                  </TableHead>
                ))}
              </TableRow>
            ))}
          </TableHeader>
          <TableBody>
            {loading ? (
              <TableRow>
                <TableCell colSpan={columns.length} className="h-24 text-center">
                  Loading...
                </TableCell>
              </TableRow>
            ) : table.getRowModel().rows.length ? (
              table.getRowModel().rows.map((row) => (
                <TableRow
                  key={row.id}
                  data-state={row.getIsSelected() && 'selected'}
                  className={`${loadingImages[row.original.id] || row.original.state === ImageState.REMOVING ? 'opacity-50 pointer-events-none' : ''}`}
                >
                  {row.getVisibleCells().map((cell) => (
                    <TableCell key={cell.id}>{flexRender(cell.column.columnDef.cell, cell.getContext())}</TableCell>
                  ))}
                </TableRow>
              ))
            ) : (
              <TableRow>
                <TableCell colSpan={columns.length} className="h-24 text-center">
                  No images found.
                </TableCell>
              </TableRow>
            )}
          </TableBody>
        </Table>
      </div>

      <div className="flex items-center justify-between py-4">
        {selectedIds.length > 0 && (
          <Popover open={bulkDeleteDialog} onOpenChange={setBulkDeleteDialog}>
            <PopoverTrigger>
              <Button variant="destructive" size="sm">
                Bulk Delete ({selectedIds.length})
              </Button>
            </PopoverTrigger>
            <PopoverContent className="space-y-4">
              <p>Are you sure you want to delete {selectedIds.length} image(s)?</p>
              <div className="flex gap-2">
                <Button
                  variant="destructive"
                  onClick={() => {
                    onBulkDelete(selectedIds)
                    setBulkDeleteDialog(false)
                  }}
                >
                  Delete
                </Button>
                <Button variant="outline" onClick={() => setBulkDeleteDialog(false)}>
                  Cancel
                </Button>
              </div>
            </PopoverContent>
          </Popover>
        )}
        <Pagination table={table} />
      </div>
    </div>
  )
}

const getColumns = ({
  onDelete,
  onToggleEnabled,
  loadingImages,
  writePermitted,
  deletePermitted,
}: {
  onDelete: (image: ImageDto) => void
  onToggleEnabled: (image: ImageDto, enabled: boolean) => void
  loadingImages: Record<string, boolean>
  writePermitted: boolean
  deletePermitted: boolean
}): ColumnDef<ImageDto>[] => [
  {
    id: 'select',
    header: ({ table }) => (
      <Checkbox
        checked={table.getIsAllRowsSelected()}
        onCheckedChange={(value) => table.toggleAllRowsSelected(!!value)}
        aria-label="Select all"
      />
    ),
    cell: ({ row }) => (
      <Checkbox
        checked={row.getIsSelected()}
        onCheckedChange={(value) => row.toggleSelected(!!value)}
        aria-label="Select row"
      />
    ),
  },
  {
    accessorKey: 'name',
    header: ({ column }) => <SortableHeader column={column} title="Name" />,
  },
  {
    accessorKey: 'state',
    header: ({ column }) => <SortableHeader column={column} title="State" />,
    cell: ({ row }) => {
      const image = row.original
      const color = getStateColor(image.state)

      if (image.state === ImageState.ERROR && image.errorReason) {
        return (
          <TooltipProvider>
            <Tooltip>
              <TooltipTrigger>
                <div className={`flex items-center gap-2 ${color}`}>
                  {getStateIcon(image.state)} {getStateLabel(image.state)}
                </div>
              </TooltipTrigger>
              <TooltipContent>{image.errorReason}</TooltipContent>
            </Tooltip>
          </TooltipProvider>
        )
      }

      return (
        <div className={`flex items-center gap-2 ${color}`}>
          {getStateIcon(image.state)} {getStateLabel(image.state)}
        </div>
      )
    },
  },
  {
    accessorKey: 'size',
    header: ({ column }) => <SortableHeader column={column} title="Size" />,
    cell: ({ row }) => {
      const size = row.original.size
      return size ? `${(size * 1024).toFixed(2)} MB` : '-'
    },
<<<<<<< HEAD
  },
  {
    accessorKey: 'createdAt',
    header: ({ column }) => <SortableHeader column={column} title="Created" />,
    cell: ({ row }) => new Date(row.original.createdAt).toLocaleDateString(),
  },
  {
    accessorKey: 'lastUsedAt',
    header: ({ column }) => <SortableHeader column={column} title="Last Used" />,
    cell: ({ row }) => (row.original.lastUsedAt ? new Date(row.original.lastUsedAt).toLocaleDateString() : '-'),
  },
  {
    id: 'actions',
    cell: ({ row }) => {
      const image = row.original
      if (!writePermitted && !deletePermitted) return null
=======
    {
      accessorKey: 'createdAt',
      header: 'Created',
      cell: ({ row }) => getRelativeTimeString(row.original.createdAt).relativeTimeString,
    },
    {
      accessorKey: 'lastUsedAt',
      header: 'Last Used',
      cell: ({ row }) => getRelativeTimeString(row.original.lastUsedAt).relativeTimeString,
    },
    {
      id: 'actions',
      cell: ({ row }) => {
        if (!writePermitted && !deletePermitted) {
          return null
        }
>>>>>>> 3ed8a8aa

      return (
        <DropdownMenu>
          <DropdownMenuTrigger asChild>
            <Button variant="ghost" className="h-8 w-8 p-0">
              <MoreHorizontal className="h-4 w-4" />
            </Button>
          </DropdownMenuTrigger>
          <DropdownMenuContent align="end">
            {writePermitted && (
              <DropdownMenuItem
                onClick={() => onToggleEnabled(image, !image.enabled)}
                disabled={loadingImages[image.id]}
              >
                {image.enabled ? 'Disable' : 'Enable'}
              </DropdownMenuItem>
            )}
            {deletePermitted && (
              <>
                <DropdownMenuSeparator />
                <DropdownMenuItem
                  onClick={() => onDelete(image)}
                  className="text-red-600 dark:text-red-400"
                  disabled={loadingImages[image.id]}
                >
                  Delete
                </DropdownMenuItem>
              </>
            )}
          </DropdownMenuContent>
        </DropdownMenu>
      )
    },
  },
]

const SortableHeader = ({ column, title }: { column: any; title: string }) => (
  <Button
    variant="ghost"
    onClick={() => column.toggleSorting(column.getIsSorted() === 'asc')}
    className="px-2 hover:bg-muted/50"
  >
    {title}
    {{
      asc: <ArrowUp className="ml-2 h-4 w-4" />,
      desc: <ArrowDown className="ml-2 h-4 w-4" />,
    }[column.getIsSorted() as string] || <ArrowUpDown className="ml-2 h-4 w-4" />}
  </Button>
)

const getStateIcon = (state: ImageState) => {
  switch (state) {
    case ImageState.ACTIVE:
      return <CheckCircle className="w-4 h-4 flex-shrink-0" />
    case ImageState.ERROR:
      return <AlertTriangle className="w-4 h-4 flex-shrink-0" />
    default:
      return <Timer className="w-4 h-4 flex-shrink-0" />
  }
}

const getStateColor = (state: ImageState) => {
  switch (state) {
    case ImageState.ACTIVE:
      return 'text-green-500'
    case ImageState.ERROR:
      return 'text-red-500'
    default:
      return 'text-gray-600 dark:text-gray-400'
  }
}

const getStateLabel = (state: ImageState) => {
  if (state === ImageState.REMOVING) return 'Deleting'
  return state
    .split('_')
    .map((w) => w.charAt(0).toUpperCase() + w.slice(1).toLowerCase())
    .join(' ')
}<|MERGE_RESOLUTION|>--- conflicted
+++ resolved
@@ -262,41 +262,22 @@
       const size = row.original.size
       return size ? `${(size * 1024).toFixed(2)} MB` : '-'
     },
-<<<<<<< HEAD
   },
   {
     accessorKey: 'createdAt',
     header: ({ column }) => <SortableHeader column={column} title="Created" />,
-    cell: ({ row }) => new Date(row.original.createdAt).toLocaleDateString(),
+    cell: ({ row }) => getRelativeTimeString(row.original.createdAt).relativeTimeString,
   },
   {
     accessorKey: 'lastUsedAt',
     header: ({ column }) => <SortableHeader column={column} title="Last Used" />,
-    cell: ({ row }) => (row.original.lastUsedAt ? new Date(row.original.lastUsedAt).toLocaleDateString() : '-'),
+    cell: ({ row }) => getRelativeTimeString(row.original.lastUsedAt).relativeTimeString,
   },
   {
     id: 'actions',
     cell: ({ row }) => {
       const image = row.original
       if (!writePermitted && !deletePermitted) return null
-=======
-    {
-      accessorKey: 'createdAt',
-      header: 'Created',
-      cell: ({ row }) => getRelativeTimeString(row.original.createdAt).relativeTimeString,
-    },
-    {
-      accessorKey: 'lastUsedAt',
-      header: 'Last Used',
-      cell: ({ row }) => getRelativeTimeString(row.original.lastUsedAt).relativeTimeString,
-    },
-    {
-      id: 'actions',
-      cell: ({ row }) => {
-        if (!writePermitted && !deletePermitted) {
-          return null
-        }
->>>>>>> 3ed8a8aa
 
       return (
         <DropdownMenu>
